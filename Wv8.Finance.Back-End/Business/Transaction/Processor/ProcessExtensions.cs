--- conflicted
+++ resolved
@@ -1,332 +1,183 @@
-namespace PersonalFinance.Business.Transaction.Processor
-{
-    using System;
-    using System.Collections.Generic;
-    using NodaTime;
-    using PersonalFinance.Common.Enums;
-    using PersonalFinance.Common.Exceptions;
-    using PersonalFinance.Data.Models;
-
-    /// <summary>
-    /// A class providing helper methods in the form of extension methods to process transactions.
-    /// </summary>
-    public static class ProcessExtensions
-    {
-        /// <summary>
-        /// Gets a value indicating if the transaction needs to be processed.
-        /// </summary>
-        /// <param name="entity">The transaction.</param>
-        /// <returns>A boolean indicating if the transaction needs to be processed.</returns>
-        public static bool NeedsProcessing(this TransactionEntity entity)
-        {
-<<<<<<< HEAD
-            transaction.VerifyEntitiesNotObsolete();
-
-            var historicalEntriesToEdit = GetBalanceEntriesToEdit(context, transaction.AccountId, transaction.Date);
-            var personalAmount = transaction.PersonalAmount;
-
-            switch (transaction.Type)
-            {
-                case TransactionType.Expense:
-                    foreach (var entry in historicalEntriesToEdit)
-                        entry.Balance += transaction.Amount;
-
-                    // Update budgets.
-                    var budgets = context.Budgets.GetBudgets(transaction.CategoryId.Value, transaction.Date);
-                    foreach (var budget in budgets)
-                        budget.Spent += Math.Abs(personalAmount);
-
-                    // Update the Splitwise account balance if the transaction has a linked Splitwise transaction.
-                    if (transaction.SplitwiseTransactionId.HasValue)
-                        transaction.SplitwiseTransaction.ProcessTransaction(context);
-
-                    break;
-                case TransactionType.Income:
-                    foreach (var entry in historicalEntriesToEdit)
-                        entry.Balance += transaction.Amount;
-
-                    break;
-                case TransactionType.Transfer:
-                    var receiverEntriesToEdit =
-                        GetBalanceEntriesToEdit(context, transaction.ReceivingAccountId.Value, transaction.Date);
-
-                    foreach (var entry in historicalEntriesToEdit)
-                        entry.Balance -= transaction.Amount;
-                    foreach (var entry in receiverEntriesToEdit)
-                        entry.Balance += transaction.Amount;
-
-                    break;
-                default:
-                    throw new InvalidOperationException("Unknown transaction type.");
-            }
-
-            transaction.Processed = true;
-
-            return transaction;
-=======
-            return entity.Date <= LocalDate.FromDateTime(DateTime.Today) &&
-                   // Is confirmed is always filled if needs confirmation is true.
-                   // ReSharper disable once PossibleInvalidOperationException
-                   (!entity.NeedsConfirmation || entity.IsConfirmed.Value);
->>>>>>> 293dc671
-        }
-
-        /// <summary>
-        /// Gets a value indicating if the recurring transaction needs to be processed.
-        /// </summary>
-        /// <param name="entity">The transaction.</param>
-        /// <returns>A boolean indicating if the transaction needs to be processed.</returns>
-        public static bool NeedsProcessing(this RecurringTransactionEntity entity)
-        {
-<<<<<<< HEAD
-            if (!transaction.Processed)
-                throw new NotSupportedException("Transaction has not been processed.");
-
-            var historicalBalances = GetBalanceEntriesToEdit(context, transaction.AccountId, transaction.Date);
-            var personalAmount = transaction.PersonalAmount;
-
-            switch (transaction.Type)
-            {
-                case TransactionType.Expense:
-                    foreach (var historicalBalance in historicalBalances)
-                        historicalBalance.Balance -= transaction.Amount;
-
-                    // Update budgets.
-                    var budgets = context.Budgets.GetBudgets(transaction.CategoryId.Value, transaction.Date);
-                    foreach (var budget in budgets)
-                        budget.Spent -= Math.Abs(personalAmount);
-
-                    // Update the Splitwise account balance if the transaction has a linked Splitwise transaction.
-                    if (transaction.SplitwiseTransactionId.HasValue)
-                        transaction.SplitwiseTransaction.RevertProcessedTransaction(context);
-
-                    break;
-                case TransactionType.Income:
-                    foreach (var historicalBalance in historicalBalances)
-                        historicalBalance.Balance -= transaction.Amount;
-
-                    break;
-                case TransactionType.Transfer:
-                    var receiverHistoricalBalances = context.DailyBalances
-                        .Where(db => db.AccountId == transaction.ReceivingAccountId)
-                        .Where(hb => hb.Date >= transaction.Date)
-                        .ToList();
-
-                    foreach (var historicalBalance in historicalBalances)
-                        historicalBalance.Balance += transaction.Amount;
-                    foreach (var historicalBalance in receiverHistoricalBalances)
-                        historicalBalance.Balance -= transaction.Amount;
-
-                    break;
-            }
-
-            transaction.Processed = false;
-
-            return transaction;
-        }
-
-        /// <summary>
-        /// Processes a recurring transaction. Meaning that instances get created.
-        /// </summary>
-        /// <param name="transaction">The recurring transaction.</param>
-        /// <param name="context">The database context.</param>
-        /// <remarks>Note that the context is not saved.</remarks>
-        public static void ProcessRecurringTransaction(
-            this RecurringTransactionEntity transaction,
-            Context context)
-        {
-            transaction.VerifyEntitiesNotObsolete();
-
-            var instances = new List<TransactionEntity>();
-            while (!transaction.Finished)
-            {
-                // Create transactions until a couple days in the future.
-                if (transaction.NextOccurence > DateTime.Today.AddDays(7).ToLocalDate())
-                    break;
-
-                var instance = transaction.CreateOccurence();
-                var isFuture = instance.Date > DateTime.Today.ToLocalDate();
-
-                // Immediately process if transaction does not need to be confirmed.
-                if (!instance.NeedsConfirmation && !isFuture)
-                    instance.ProcessTransaction(context);
-
-                instances.Add(instance);
-            }
-
-            context.Transactions.AddRange(instances);
-=======
-            return entity.StartDate <= LocalDate.FromDateTime(DateTime.Today);
->>>>>>> 293dc671
-        }
-
-        /// <summary>
-        /// Processes a Splitwise transaction. Meaning that the Splitwise account balances are updated if needed.
-        /// </summary>
-        /// <param name="transaction">The Splitwise transaction.</param>
-        /// <param name="context">The database context.</param>
-        private static void ProcessTransaction(this SplitwiseTransactionEntity transaction, Context context)
-        {
-            transaction.VerifyProcessable();
-
-            var splitwiseAccount = context.Accounts.GetSplitwiseEntity();
-            var historicalEntriesToEdit = GetBalanceEntriesToEdit(context, splitwiseAccount.Id, transaction.Date);
-            var mutationAmount = transaction.GetSplitwiseAccountDifference();
-
-            foreach (var entry in historicalEntriesToEdit)
-                entry.Balance += mutationAmount;
-        }
-
-        /// <summary>
-        /// Reverses the processing of a Splitwise transaction. Meaning that the Splitwise account balances are updated
-        /// if needed.
-        /// </summary>
-        /// <param name="transaction">The Splitwise transaction.</param>
-        /// <param name="context">The database context.</param>
-        private static void RevertProcessedTransaction(this SplitwiseTransactionEntity transaction, Context context)
-        {
-            transaction.VerifyProcessable();
-
-            var splitwiseAccount = context.Accounts.GetSplitwiseEntity();
-            var historicalEntriesToEdit = GetBalanceEntriesToEdit(context, splitwiseAccount.Id, transaction.Date);
-            var mutationAmount = transaction.GetSplitwiseAccountDifference();
-
-            foreach (var entry in historicalEntriesToEdit)
-                entry.Balance -= mutationAmount;
-        }
-
-        /// <summary>
-        /// Calculates and sets the next occurrence for a recurring transaction.
-        /// </summary>
-        /// <param name="transaction">The recurring transaction.</param>
-        public static void SetNextOccurrence(this RecurringTransactionEntity transaction)
-        {
-            var start = transaction.LastOccurence ?? transaction.StartDate;
-            var next = LocalDate.MinIsoValue;
-            switch (transaction.IntervalUnit)
-            {
-                case IntervalUnit.Days:
-                    next = start.PlusDays(transaction.Interval);
-                    break;
-                case IntervalUnit.Weeks:
-                    next = start.PlusWeeks(transaction.Interval);
-                    break;
-                case IntervalUnit.Months:
-                    next = start.PlusMonths(transaction.Interval);
-                    break;
-                case IntervalUnit.Years:
-                    next = start.PlusYears(transaction.Interval);
-                    break;
-            }
-
-            if (!transaction.EndDate.HasValue || next <= transaction.EndDate)
-            {
-                transaction.NextOccurence = next;
-            }
-            else
-            {
-                transaction.NextOccurence = null;
-                transaction.Finished = true;
-            }
-        }
-
-        /// <summary>
-        /// Creates a new occurence and calculates the next occurence for a recurring transaction.
-        /// </summary>
-        /// <param name="transaction">The recurring transaction.</param>
-        /// <returns>The created transaction.</returns>
-        /// <remarks>Note that the date is not validated in this method.</remarks>
-        public static TransactionEntity CreateOccurence(this RecurringTransactionEntity transaction)
-        {
-            if (!transaction.NextOccurence.HasValue)
-                throw new InvalidOperationException("Recurring transaction has no next occurence date set.");
-
-            var instance = new TransactionEntity
-            {
-                AccountId = transaction.AccountId,
-                Account = transaction.Account,
-                Amount = transaction.Amount,
-                CategoryId = transaction.CategoryId,
-                Category = transaction.Category,
-                Date = transaction.NextOccurence.Value,
-                Description = transaction.Description,
-                Processed = false,
-                ReceivingAccountId = transaction.ReceivingAccountId,
-                ReceivingAccount = transaction.ReceivingAccount,
-                RecurringTransactionId = transaction.Id,
-                RecurringTransaction = transaction,
-                NeedsConfirmation = transaction.NeedsConfirmation,
-                IsConfirmed = transaction.NeedsConfirmation ? false : (bool?)null,
-                Type = transaction.Type,
-                PaymentRequests = new List<PaymentRequestEntity>(),
-            };
-            transaction.LastOccurence = transaction.NextOccurence.Value;
-
-            transaction.SetNextOccurrence();
-
-            return instance;
-        }
-
-        /// <summary>
-        /// Verifies that the entities linked to a transaction are not obsolete.
-        /// </summary>
-        /// <param name="transaction">The transaction.</param>
-        public static void VerifyEntitiesNotObsolete(this TransactionEntity transaction)
-        {
-            if (transaction.Account == null)
-                throw new ArgumentNullException(nameof(transaction.Account));
-            if (transaction.ReceivingAccountId.HasValue && transaction.ReceivingAccount == null)
-                throw new ArgumentNullException(nameof(transaction.ReceivingAccount));
-            if (transaction.CategoryId.HasValue && transaction.Category == null)
-                throw new ArgumentNullException(nameof(transaction.Category));
-
-            if (transaction.Account.IsObsolete)
-                throw new IsObsoleteException($"Account is obsolete.");
-            if (transaction.ReceivingAccountId.HasValue && transaction.ReceivingAccount.IsObsolete)
-                throw new IsObsoleteException($"Receiver is obsolete.");
-            if (transaction.CategoryId.HasValue && transaction.Category.IsObsolete)
-                throw new IsObsoleteException($"Category is obsolete.");
-        }
-
-        /// <summary>
-        /// Verifies that the entities linked to a recurring transaction are not obsolete.
-        /// </summary>
-        /// <param name="transaction">The transaction.</param>
-        public static void VerifyEntitiesNotObsolete(this RecurringTransactionEntity transaction)
-        {
-            if (transaction.Account == null)
-                throw new ArgumentNullException(nameof(transaction.Account));
-            if (transaction.ReceivingAccountId.HasValue && transaction.ReceivingAccount == null)
-                throw new ArgumentNullException(nameof(transaction.ReceivingAccount));
-            if (transaction.CategoryId.HasValue && transaction.Category == null)
-                throw new ArgumentNullException(nameof(transaction.Category));
-
-            if (transaction.Account.IsObsolete)
-                throw new IsObsoleteException($"Account is obsolete.");
-            if (transaction.ReceivingAccountId.HasValue && transaction.ReceivingAccount.IsObsolete)
-                throw new IsObsoleteException($"Receiver is obsolete.");
-            if (transaction.CategoryId.HasValue && transaction.Category.IsObsolete)
-                throw new IsObsoleteException($"Category is obsolete.");
-        }
-
-        /// <summary>
-        /// Verifies that a Splitwise transaction is processable. This is the case when the transaction has been
-        /// imported and is not deleted.
-        /// </summary>
-        /// <param name="transaction">The entity to verify.</param>
-        private static void VerifyProcessable(this SplitwiseTransactionEntity transaction)
-        {
-            if (!transaction.Imported)
-            {
-                throw new InvalidOperationException(
-                    "This Splitwise transaction is not imported and should therefore not be processed.");
-            }
-
-            if (transaction.IsDeleted)
-            {
-                throw new InvalidOperationException(
-                    "This Splitwise transaction is marked deleted and should therefore not be processed.");
-            }
-        }
-    }
+namespace PersonalFinance.Business.Transaction.Processor
+{
+    using System;
+    using System.Collections.Generic;
+    using NodaTime;
+    using PersonalFinance.Common.Enums;
+    using PersonalFinance.Common.Exceptions;
+    using PersonalFinance.Data.Models;
+
+    /// <summary>
+    /// A class providing helper methods in the form of extension methods to process transactions.
+    /// </summary>
+    public static class ProcessExtensions
+    {
+        /// <summary>
+        /// Gets a value indicating if the transaction needs to be processed.
+        /// </summary>
+        /// <param name="entity">The transaction.</param>
+        /// <returns>A boolean indicating if the transaction needs to be processed.</returns>
+        public static bool NeedsProcessing(this TransactionEntity entity)
+        {
+            return entity.Date <= LocalDate.FromDateTime(DateTime.Today) &&
+                   // Is confirmed is always filled if needs confirmation is true.
+                   // ReSharper disable once PossibleInvalidOperationException
+                   (!entity.NeedsConfirmation || entity.IsConfirmed.Value);
+        }
+
+        /// <summary>
+        /// Gets a value indicating if the recurring transaction needs to be processed.
+        /// </summary>
+        /// <param name="entity">The transaction.</param>
+        /// <returns>A boolean indicating if the transaction needs to be processed.</returns>
+        public static bool NeedsProcessing(this RecurringTransactionEntity entity)
+        {
+            return entity.StartDate <= LocalDate.FromDateTime(DateTime.Today);
+        }
+
+        /// <summary>
+        /// Calculates and sets the next occurrence for a recurring transaction.
+        /// </summary>
+        /// <param name="transaction">The recurring transaction.</param>
+        public static void SetNextOccurrence(this RecurringTransactionEntity transaction)
+        {
+            var start = transaction.LastOccurence ?? transaction.StartDate;
+            var next = LocalDate.MinIsoValue;
+            switch (transaction.IntervalUnit)
+            {
+                case IntervalUnit.Days:
+                    next = start.PlusDays(transaction.Interval);
+                    break;
+                case IntervalUnit.Weeks:
+                    next = start.PlusWeeks(transaction.Interval);
+                    break;
+                case IntervalUnit.Months:
+                    next = start.PlusMonths(transaction.Interval);
+                    break;
+                case IntervalUnit.Years:
+                    next = start.PlusYears(transaction.Interval);
+                    break;
+            }
+
+            if (!transaction.EndDate.HasValue || next <= transaction.EndDate)
+            {
+                transaction.NextOccurence = next;
+            }
+            else
+            {
+                transaction.NextOccurence = null;
+                transaction.Finished = true;
+            }
+        }
+
+        /// <summary>
+        /// Creates a new occurence and calculates the next occurence for a recurring transaction.
+        /// </summary>
+        /// <param name="transaction">The recurring transaction.</param>
+        /// <returns>The created transaction.</returns>
+        /// <remarks>Note that the date is not validated in this method.</remarks>
+        public static TransactionEntity CreateOccurence(this RecurringTransactionEntity transaction)
+        {
+            if (!transaction.NextOccurence.HasValue)
+                throw new InvalidOperationException("Recurring transaction has no next occurence date set.");
+
+            var instance = new TransactionEntity
+            {
+                AccountId = transaction.AccountId,
+                Account = transaction.Account,
+                Amount = transaction.Amount,
+                CategoryId = transaction.CategoryId,
+                Category = transaction.Category,
+                Date = transaction.NextOccurence.Value,
+                Description = transaction.Description,
+                Processed = false,
+                ReceivingAccountId = transaction.ReceivingAccountId,
+                ReceivingAccount = transaction.ReceivingAccount,
+                RecurringTransactionId = transaction.Id,
+                RecurringTransaction = transaction,
+                NeedsConfirmation = transaction.NeedsConfirmation,
+                IsConfirmed = transaction.NeedsConfirmation ? false : (bool?)null,
+                Type = transaction.Type,
+                PaymentRequests = new List<PaymentRequestEntity>(),
+            };
+            transaction.LastOccurence = transaction.NextOccurence.Value;
+
+            transaction.SetNextOccurrence();
+
+            return instance;
+        }
+
+        /// <summary>
+        /// Verifies that the entities linked to a transaction are not obsolete.
+        /// </summary>
+        /// <param name="transaction">The transaction.</param>
+        public static void VerifyEntitiesNotObsolete(this TransactionEntity transaction)
+        {
+            if (transaction.Account == null)
+                throw new ArgumentNullException(nameof(transaction.Account));
+            if (transaction.ReceivingAccountId.HasValue && transaction.ReceivingAccount == null)
+                throw new ArgumentNullException(nameof(transaction.ReceivingAccount));
+            if (transaction.CategoryId.HasValue && transaction.Category == null)
+                throw new ArgumentNullException(nameof(transaction.Category));
+
+            if (transaction.Account.IsObsolete)
+                throw new IsObsoleteException($"Account is obsolete.");
+            if (transaction.ReceivingAccountId.HasValue && transaction.ReceivingAccount.IsObsolete)
+                throw new IsObsoleteException($"Receiver is obsolete.");
+            if (transaction.CategoryId.HasValue && transaction.Category.IsObsolete)
+                throw new IsObsoleteException($"Category is obsolete.");
+        }
+
+        /// <summary>
+        /// Verifies that the entities linked to a recurring transaction are not obsolete.
+        /// </summary>
+        /// <param name="transaction">The transaction.</param>
+        public static void VerifyEntitiesNotObsolete(this RecurringTransactionEntity transaction)
+        {
+            if (transaction.Account == null)
+                throw new ArgumentNullException(nameof(transaction.Account));
+            if (transaction.ReceivingAccountId.HasValue && transaction.ReceivingAccount == null)
+                throw new ArgumentNullException(nameof(transaction.ReceivingAccount));
+            if (transaction.CategoryId.HasValue && transaction.Category == null)
+                throw new ArgumentNullException(nameof(transaction.Category));
+
+            if (transaction.Account.IsObsolete)
+                throw new IsObsoleteException($"Account is obsolete.");
+            if (transaction.ReceivingAccountId.HasValue && transaction.ReceivingAccount.IsObsolete)
+                throw new IsObsoleteException($"Receiver is obsolete.");
+            if (transaction.CategoryId.HasValue && transaction.Category.IsObsolete)
+                throw new IsObsoleteException($"Category is obsolete.");
+        }
+
+        /// <summary>
+        /// Verifies that a Splitwise transaction is processable. This is the case when the transaction has been
+        /// imported and is not deleted.
+        /// </summary>
+        /// <param name="transaction">The entity to verify.</param>
+        public static void VerifyProcessable(this SplitwiseTransactionEntity transaction)
+        {
+            if (!transaction.Imported)
+            {
+                throw new InvalidOperationException(
+                    "This Splitwise transaction is not imported and should therefore not be processed.");
+            }
+
+            if (transaction.IsDeleted)
+            {
+                throw new InvalidOperationException(
+                    "This Splitwise transaction is marked deleted and should therefore not be processed.");
+            }
+        }
+
+        /// <summary>
+        /// Gets the amount with which the Splitwise account should be updated. This can either be negative
+        /// (in the case that something is owed to others) positive (when someone else owes something to me).
+        /// </summary>
+        /// <param name="entity">The transaction entity.</param>
+        /// <returns>The mutation for the Splitwise account.</returns>
+        public static decimal GetSplitwiseAccountDifference(this SplitwiseTransactionEntity entity)
+        {
+            return -entity.OwedToOthers + entity.OwedByOthers;
+        }
+    }
 }